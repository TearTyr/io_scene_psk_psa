--- conflicted
+++ resolved
@@ -1,14 +1,8 @@
 bl_info = {
     "name": "PSK/PSA Importer/Exporter",
     "author": "Colin Basnett, Yurii Ti",
-<<<<<<< HEAD
-    "version": (4, 3, 0),
-    "blender": (2, 90, 0),
-    # "location": "File > Export > PSK Export (.psk)",
-=======
     "version": (5, 0, 0),
     "blender": (3, 4, 0),
->>>>>>> 268d0396
     "description": "PSK/PSA Import/Export (.psk/.psa)",
     "warning": "",
     "doc_url": "https://github.com/DarklightGames/io_scene_psk_psa",
