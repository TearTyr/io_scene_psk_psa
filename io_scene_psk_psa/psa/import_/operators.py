--- conflicted
+++ resolved
@@ -234,6 +234,7 @@
             col.use_property_decorate = False
             col.prop(pg, 'should_write_keyframes')
             col.prop(pg, 'should_write_metadata')
+            col.prop(pg, 'should_write_scale_keys')
 
             if pg.should_write_keyframes:
                 col = col.column(heading='Keyframes')
@@ -253,20 +254,9 @@
             col = advanced_panel.column(heading='Options')
             col.use_property_split = True
             col.use_property_decorate = False
-<<<<<<< HEAD
-            col.prop(pg, 'should_convert_to_samples')
-            col.separator()
-            # FPS
-            col.prop(pg, 'fps_source')
-            if pg.fps_source == 'CUSTOM':
-                col.prop(pg, 'fps_custom')
-            # Scale Keys
-            col.prop(pg, 'should_write_scale_keys')
-=======
             col.prop(pg, 'should_use_fake_user')
             col.prop(pg, 'should_stash')
             col.prop(pg, 'should_use_config_file')
->>>>>>> fb027423
 
 
 class PSA_FH_import(FileHandler):
