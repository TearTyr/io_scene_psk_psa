--- conflicted
+++ resolved
@@ -357,7 +357,7 @@
     )
     should_import_shape_keys: BoolProperty(
         default=True,
-        name='Import Shape Keys',
+        name='Shape Keys',
         options=empty_set,
         description='Import shape keys, if available'
     )
@@ -367,16 +367,6 @@
 
         options = PskImportOptions()
         options.name = os.path.splitext(os.path.basename(self.filepath))[0]
-<<<<<<< HEAD
-        options.should_import_mesh = pg.should_import_mesh
-        options.should_import_extra_uvs = pg.should_import_extra_uvs
-        options.should_import_vertex_colors = pg.should_import_vertex_colors
-        options.should_import_vertex_normals = pg.should_import_vertex_normals
-        options.vertex_color_space = pg.vertex_color_space
-        options.should_import_skeleton = pg.should_import_skeleton
-        options.should_import_shape_keys = pg.should_import_shape_keys
-        options.bone_length = pg.bone_length
-=======
         options.should_import_mesh = self.should_import_mesh
         options.should_import_extra_uvs = self.should_import_extra_uvs
         options.should_import_vertex_colors = self.should_import_vertex_colors
@@ -385,7 +375,7 @@
         options.should_import_skeleton = self.should_import_skeleton
         options.bone_length = self.bone_length
         options.should_import_materials = self.should_import_materials
->>>>>>> 268d0396
+        options.should_import_shape_keys = self.should_import_shape_keys
 
         result = import_psk(psk, context, options)
 
@@ -411,18 +401,13 @@
             row.prop(self, 'should_import_vertex_colors')
             if self.should_import_vertex_colors:
                 row.prop(self, 'vertex_color_space')
+            row.prop(self, 'should_import_shape_keys')
         layout.prop(self, 'should_import_skeleton')
         row = layout.column()
         row.use_property_split = True
         row.use_property_decorate = False
-<<<<<<< HEAD
-        if pg.should_import_skeleton:
-            row.prop(pg, 'bone_length')
-        layout.prop(pg, 'should_import_shape_keys')
-=======
         if self.should_import_skeleton:
             row.prop(self, 'bone_length')
->>>>>>> 268d0396
 
 
 classes = (
